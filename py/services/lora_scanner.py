--- conflicted
+++ resolved
@@ -11,12 +11,9 @@
 from .lora_cache import LoraCache
 from difflib import SequenceMatcher
 from .lora_hash_index import LoraHashIndex
-<<<<<<< HEAD
-import sys
-=======
 from .settings_manager import settings
 from ..utils.constants import NSFW_LEVELS
->>>>>>> db04c349
+import sys
 
 logger = logging.getLogger(__name__)
 
@@ -663,7 +660,29 @@
         """Get hash for a LoRA by its file path"""
         return self._hash_index.get_hash(file_path)
 
-<<<<<<< HEAD
+    # Add new method to get top tags
+    async def get_top_tags(self, limit: int = 20) -> List[Dict[str, any]]:
+        """Get top tags sorted by count
+        
+        Args:
+            limit: Maximum number of tags to return
+            
+        Returns:
+            List of dictionaries with tag name and count, sorted by count
+        """
+        # Make sure cache is initialized
+        await self.get_cached_data()
+        
+        # Sort tags by count in descending order
+        sorted_tags = sorted(
+            [{"tag": tag, "count": count} for tag, count in self._tags_count.items()],
+            key=lambda x: x['count'],
+            reverse=True
+        )
+        
+        # Return limited number
+        return sorted_tags[:limit]
+
     async def diagnose_hash_index(self):
         """Diagnostic method to verify hash index functionality"""
         print("\n\n*** DIAGNOSING LORA HASH INDEX ***\n\n", file=sys.stderr)
@@ -698,27 +717,3 @@
         # Also test reverse lookup
         test_hash_result = self._hash_index.get_hash(test_path)
         print(f"Test reverse lookup: {test_path} -> {test_hash_result[:8]}...\n\n", file=sys.stderr)
-=======
-    # Add new method to get top tags
-    async def get_top_tags(self, limit: int = 20) -> List[Dict[str, any]]:
-        """Get top tags sorted by count
-        
-        Args:
-            limit: Maximum number of tags to return
-            
-        Returns:
-            List of dictionaries with tag name and count, sorted by count
-        """
-        # Make sure cache is initialized
-        await self.get_cached_data()
-        
-        # Sort tags by count in descending order
-        sorted_tags = sorted(
-            [{"tag": tag, "count": count} for tag, count in self._tags_count.items()],
-            key=lambda x: x['count'],
-            reverse=True
-        )
-        
-        # Return limited number
-        return sorted_tags[:limit]
->>>>>>> db04c349
